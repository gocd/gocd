/*
 * Copyright 2023 Thoughtworks, Inc.
 *
 * Licensed under the Apache License, Version 2.0 (the "License");
 * you may not use this file except in compliance with the License.
 * You may obtain a copy of the License at
 *
 *     http://www.apache.org/licenses/LICENSE-2.0
 *
 * Unless required by applicable law or agreed to in writing, software
 * distributed under the License is distributed on an "AS IS" BASIS,
 * WITHOUT WARRANTIES OR CONDITIONS OF ANY KIND, either express or implied.
 * See the License for the specific language governing permissions and
 * limitations under the License.
 */
package com.thoughtworks.go.config;

import com.rits.cloning.Cloner;
import com.thoughtworks.go.config.materials.*;
import com.thoughtworks.go.config.materials.dependency.DependencyMaterialConfig;
import com.thoughtworks.go.config.materials.git.GitMaterialConfig;
import com.thoughtworks.go.config.materials.mercurial.HgMaterialConfig;
import com.thoughtworks.go.config.materials.perforce.P4MaterialConfig;
import com.thoughtworks.go.config.materials.svn.SvnMaterialConfig;
import com.thoughtworks.go.config.materials.tfs.TfsMaterialConfig;
import com.thoughtworks.go.config.pluggabletask.PluggableTask;
import com.thoughtworks.go.config.remote.PartialConfig;
import com.thoughtworks.go.config.remote.RepoConfigOrigin;
import com.thoughtworks.go.domain.KillAllChildProcessTask;
import com.thoughtworks.go.domain.NullTask;
import com.thoughtworks.go.domain.RunIfConfigs;
import com.thoughtworks.go.domain.Task;
import com.thoughtworks.go.domain.config.Arguments;
import com.thoughtworks.go.domain.config.Configuration;
import com.thoughtworks.go.domain.config.ConfigurationProperty;
import com.thoughtworks.go.domain.config.PluginConfiguration;
import com.thoughtworks.go.domain.materials.MaterialConfig;
import com.thoughtworks.go.domain.packagerepository.PackageDefinition;
import com.thoughtworks.go.domain.packagerepository.PackageRepository;
import com.thoughtworks.go.domain.scm.SCM;
import com.thoughtworks.go.domain.scm.SCMs;
import com.thoughtworks.go.plugin.configrepo.contract.*;
import com.thoughtworks.go.plugin.configrepo.contract.material.*;
import com.thoughtworks.go.plugin.configrepo.contract.tasks.*;
import com.thoughtworks.go.security.CryptoException;
import com.thoughtworks.go.security.GoCipher;
import com.thoughtworks.go.server.service.AgentService;
import com.thoughtworks.go.util.ClonerFactory;
import com.thoughtworks.go.util.command.CommandLine;
import org.apache.commons.lang3.StringUtils;
import org.slf4j.Logger;
import org.slf4j.LoggerFactory;

import java.util.*;
import java.util.stream.Collectors;

import static org.apache.commons.lang3.StringUtils.isNotEmpty;

/**
 * Helper to transform config repo classes to config-api classes
 */
public class ConfigConverter {
    private static final Logger LOGGER = LoggerFactory.getLogger(ConfigConverter.class);

    private final GoCipher cipher;
    private final CachedGoConfig cachedGoConfig;
    private AgentService agentService;
    private Cloner cloner = ClonerFactory.instance();

    public ConfigConverter(GoCipher goCipher, CachedGoConfig cachedGoConfig, AgentService agentService) {
        this.cipher = goCipher;
        this.cachedGoConfig = cachedGoConfig;
        this.agentService = agentService;
    }

    public PartialConfig toPartialConfig(CRParseResult crPartialConfig, PartialConfigLoadContext context) {
        SCMs newSCMs = new SCMs();
        PartialConfig partialConfig = new PartialConfig();
        for (CREnvironment crEnvironment : crPartialConfig.getEnvironments()) {
            EnvironmentConfig environment = toEnvironmentConfig(crEnvironment);
            partialConfig.getEnvironments().add(environment);
        }
        validatePartialConfigEnvironments(partialConfig);
        Map<String, List<CRPipeline>> pipesByGroup = groupPipelinesByGroupName(crPartialConfig.getPipelines());
        for (Map.Entry<String, List<CRPipeline>> crPipelineGroup : pipesByGroup.entrySet()) {
            BasicPipelineConfigs pipelineConfigs = toBasicPipelineConfigs(crPipelineGroup, context, newSCMs);
            partialConfig.getGroups().add(pipelineConfigs);
        }
        partialConfig.setScms(newSCMs);
        return partialConfig;
    }

    private void validatePartialConfigEnvironments(PartialConfig partialConfig) {
        HashSet<String> uniqueAgentUuids = new HashSet<>(agentService.getAllRegisteredAgentUUIDs());
        partialConfig.getEnvironments().forEach(environmentConfig -> environmentConfig.validateContainsAgentUUIDsFrom(uniqueAgentUuids));
    }

    public Map<String, List<CRPipeline>> groupPipelinesByGroupName(Collection<CRPipeline> pipelines) {
        Map<String, List<CRPipeline>> map = new HashMap<>();
        for (CRPipeline pipe : pipelines) {
            String key = pipe.getGroup();
            map.computeIfAbsent(key, k -> new ArrayList<>()).add(pipe);
        }
        return map;
    }

    public BasicPipelineConfigs toBasicPipelineConfigs(Map.Entry<String, List<CRPipeline>> crPipelineGroup, PartialConfigLoadContext context, SCMs newSCMs) {
        String name = crPipelineGroup.getKey();
        BasicPipelineConfigs pipelineConfigs = new BasicPipelineConfigs();
        pipelineConfigs.setGroup(name);
        for (CRPipeline crPipeline : crPipelineGroup.getValue()) {
            pipelineConfigs.add(toPipelineConfig(crPipeline, context, newSCMs));
        }
        return pipelineConfigs;
    }

    public BasicEnvironmentConfig toEnvironmentConfig(CREnvironment crEnvironment) {
        BasicEnvironmentConfig basicEnvironmentConfig =
                new BasicEnvironmentConfig(new CaseInsensitiveString(crEnvironment.getName()));
        for (String pipeline : crEnvironment.getPipelines()) {
            basicEnvironmentConfig.addPipeline(new CaseInsensitiveString(pipeline));
        }
        for (String agent : crEnvironment.getAgents()) {
            basicEnvironmentConfig.addAgent(agent);
        }
        for (CREnvironmentVariable var : crEnvironment.getEnvironmentVariables()) {
            basicEnvironmentConfig.getVariables().add(toEnvironmentVariableConfig(var));
        }

        return basicEnvironmentConfig;
    }

    public EnvironmentVariableConfig toEnvironmentVariableConfig(CREnvironmentVariable crEnvironmentVariable) {
        if (crEnvironmentVariable.hasEncryptedValue()) {
            // encrypted value is not null or empty string
            return new EnvironmentVariableConfig(cipher, crEnvironmentVariable.getName(), crEnvironmentVariable.getEncryptedValue());
        } else if (!crEnvironmentVariable.hasValue() && "".equals(crEnvironmentVariable.getEncryptedValue())) {
            // encrypted value is an empty string - user wants an empty, but secure value, possibly to override at trigger-time
            String encryptedValue = null;
            try {
                encryptedValue = cipher.encrypt("");
            } catch (CryptoException e) {
                throw new RuntimeException("Encryption of empty secure variable failed", e);
            }
            return new EnvironmentVariableConfig(cipher, crEnvironmentVariable.getName(), encryptedValue);
        } else {
            String value = crEnvironmentVariable.getValue();
            if (StringUtils.isBlank(value))
                value = "";
            return new EnvironmentVariableConfig(crEnvironmentVariable.getName(), value);
        }
    }

    public PluggableTask toPluggableTask(CRPluggableTask pluggableTask) {
        PluginConfiguration pluginConfiguration = toPluginConfiguration(pluggableTask.getPluginConfiguration());
        Configuration configuration = toConfiguration(pluggableTask.getConfiguration());
        PluggableTask task = new PluggableTask(pluginConfiguration, configuration);
        setCommonTaskMembers(task, pluggableTask);
        return task;
    }

    private void setCommonTaskMembers(AbstractTask task, CRTask crTask) {
        CRTask crTaskOnCancel = crTask.getOnCancel();
        if (crTaskOnCancel != null)
            task.setCancelTask(toAbstractTask(crTaskOnCancel));
        task.runIfConfigs = toRunIfConfigs(crTask.getRunIf());
    }

    private RunIfConfigs toRunIfConfigs(CRRunIf runIf) {
        if (runIf == null)
            return new RunIfConfigs(RunIfConfig.PASSED);

        switch (runIf) {
            case any:
                return new RunIfConfigs(RunIfConfig.ANY);
            case passed:
                return new RunIfConfigs(RunIfConfig.PASSED);
            case failed:
                return new RunIfConfigs(RunIfConfig.FAILED);
            default:
                throw new RuntimeException(
                        String.format("unknown run if condition '%s'", runIf));
        }
    }

    public AbstractTask toAbstractTask(CRTask crTask) {
        if (crTask == null)
            throw new ConfigConvertionException("task cannot be null");

        if (crTask instanceof CRPluggableTask)
            return toPluggableTask((CRPluggableTask) crTask);
        else if (crTask instanceof CRBuildTask) {
            return toBuildTask((CRBuildTask) crTask);
        } else if (crTask instanceof CRExecTask) {
            return toExecTask((CRExecTask) crTask);
        } else if (crTask instanceof CRFetchArtifactTask) {
            return toFetchTask((CRFetchArtifactTask) crTask);
        } else if (crTask instanceof CRFetchPluggableArtifactTask) {
            return toFetchPluggableArtifactTask((CRFetchPluggableArtifactTask) crTask);
        } else
            throw new RuntimeException(
                    String.format("unknown type of task '%s'", crTask));
    }

    public FetchPluggableArtifactTask toFetchPluggableArtifactTask(CRFetchPluggableArtifactTask crTask) {
        Configuration configuration = toConfiguration(crTask.getConfiguration());
        FetchPluggableArtifactTask fetchPluggableArtifactTask = new FetchPluggableArtifactTask(new CaseInsensitiveString(crTask.getPipeline() == null ? "" : crTask.getPipeline()),
                new CaseInsensitiveString(crTask.getStage()),
                new CaseInsensitiveString(crTask.getJob()), crTask.getArtifactId(), configuration);
        setCommonTaskMembers(fetchPluggableArtifactTask, crTask);
        return fetchPluggableArtifactTask;
    }

    public FetchTask toFetchTask(CRFetchArtifactTask crTask) {
        FetchTask fetchTask = new FetchTask(
                new CaseInsensitiveString(crTask.getPipeline() == null ? "" : crTask.getPipeline()),
                new CaseInsensitiveString(crTask.getStage()),
                new CaseInsensitiveString(crTask.getJob()),
                crTask.getSource(),
                crTask.getDestination());

        if (crTask.sourceIsDirectory()) {
            fetchTask.setSrcdir(crTask.getSource());
            fetchTask.setSrcfile(null);
        }
        setCommonTaskMembers(fetchTask, crTask);
        return fetchTask;
    }

    public ExecTask toExecTask(CRExecTask crTask) {
        ExecTask execTask = new ExecTask(crTask.getCommand(), toArgList(crTask.getArguments()), crTask.getWorkingDirectory());
        execTask.setTimeout(crTask.getTimeout());

        setCommonTaskMembers(execTask, crTask);
        return execTask;
    }

    private Arguments toArgList(List<String> args) {
        Arguments arguments = new Arguments();
        if (args != null)
            for (String arg : args) {
                arguments.add(new Argument(arg));
            }
        return arguments;
    }

    public BuildTask toBuildTask(CRBuildTask crBuildTask) {
        BuildTask buildTask;
        switch (crBuildTask.getType()) {
            case rake:
                buildTask = new RakeTask();
                break;
            case ant:
                buildTask = new AntTask();
                break;
            case nant:
                buildTask = new NantTask();
                break;
            default:
                throw new RuntimeException(
                        String.format("unknown type of build task '%s'", crBuildTask.getType()));
        }
        setCommonBuildTaskMembers(buildTask, crBuildTask);
        setCommonTaskMembers(buildTask, crBuildTask);
        return buildTask;
    }

    private void setCommonBuildTaskMembers(BuildTask buildTask, CRBuildTask crBuildTask) {
        buildTask.buildFile = crBuildTask.getBuildFile();
        buildTask.target = crBuildTask.getTarget();
        buildTask.workingDirectory = crBuildTask.getWorkingDirectory();
    }

    private Configuration toConfiguration(Collection<CRConfigurationProperty> properties) {
        Configuration configuration = new Configuration();
        if (properties != null) {
            for (CRConfigurationProperty p : properties) {
                if (p.getValue() != null)
                    configuration.addNewConfigurationWithValue(p.getKey(), p.getValue(), false);
                else
                    configuration.addNewConfigurationWithValue(p.getKey(), p.getEncryptedValue(), true);
            }
        }
        return configuration;
    }

    public PluginConfiguration toPluginConfiguration(CRPluginConfiguration pluginConfiguration) {
        return new PluginConfiguration(pluginConfiguration.getId(), pluginConfiguration.getVersion());
    }

    public DependencyMaterialConfig toDependencyMaterialConfig(CRDependencyMaterial crDependencyMaterial) {
        DependencyMaterialConfig dependencyMaterialConfig = new DependencyMaterialConfig(
                new CaseInsensitiveString(crDependencyMaterial.getPipeline()),
                new CaseInsensitiveString(crDependencyMaterial.getStage()),
                crDependencyMaterial.isIgnoreForScheduling());
        setCommonMaterialMembers(dependencyMaterialConfig, crDependencyMaterial);
        return dependencyMaterialConfig;
    }

    private void setCommonMaterialMembers(AbstractMaterialConfig materialConfig, CRMaterial crMaterial) {
        materialConfig.setName(toMaterialName(crMaterial.getName()));
    }

    public MaterialConfig toMaterialConfig(CRMaterial crMaterial, PartialConfigLoadContext context, SCMs newSCMs) {
        if (crMaterial == null)
            throw new ConfigConvertionException("material cannot be null");

        if (crMaterial instanceof CRDependencyMaterial)
            return toDependencyMaterialConfig((CRDependencyMaterial) crMaterial);
        else if (crMaterial instanceof CRScmMaterial) {
            CRScmMaterial crScmMaterial = (CRScmMaterial) crMaterial;
            return toScmMaterialConfig(crScmMaterial);
        } else if (crMaterial instanceof CRPluggableScmMaterial) {
            CRPluggableScmMaterial crPluggableScmMaterial = (CRPluggableScmMaterial) crMaterial;
            return toPluggableScmMaterialConfig(crPluggableScmMaterial, context, newSCMs);
        } else if (crMaterial instanceof CRPackageMaterial) {
            CRPackageMaterial crPackageMaterial = (CRPackageMaterial) crMaterial;
            return toPackageMaterial(crPackageMaterial);
        } else if (crMaterial instanceof CRConfigMaterial) {
            CRConfigMaterial crConfigMaterial = (CRConfigMaterial) crMaterial;
            MaterialConfig repoMaterial = cloner.deepClone(context.configMaterial());
            if (isNotEmpty(crConfigMaterial.getName()))
                repoMaterial.setName(new CaseInsensitiveString(crConfigMaterial.getName()));
            if (isNotEmpty(crConfigMaterial.getDestination()))
                setDestination(repoMaterial, crConfigMaterial.getDestination());
            if (crConfigMaterial.getFilter() != null && !crConfigMaterial.getFilter().isEmpty()) {
                if (repoMaterial instanceof ScmMaterialConfig) {
                    ScmMaterialConfig scmMaterialConfig = (ScmMaterialConfig) repoMaterial;
                    scmMaterialConfig.setFilter(toFilter(crConfigMaterial.getFilter().getList()));
                    scmMaterialConfig.setInvertFilter(crConfigMaterial.getFilter().isIncluded());
                } else { //must be a pluggable SCM
                    PluggableSCMMaterialConfig pluggableSCMMaterial = (PluggableSCMMaterialConfig) repoMaterial;
                    pluggableSCMMaterial.setFilter(toFilter(crConfigMaterial.getFilter().getList()));
                    pluggableSCMMaterial.setInvertFilter(crConfigMaterial.getFilter().isIncluded());
                }
            }
            return repoMaterial;
        } else
            throw new ConfigConvertionException(
                    String.format("unknown material type '%s'", crMaterial));
    }

    private void setDestination(MaterialConfig repoMaterial, String destination) {
        if (repoMaterial instanceof ScmMaterialConfig) {
            ((ScmMaterialConfig) repoMaterial).setFolder(destination);
        } else if (repoMaterial instanceof PluggableSCMMaterialConfig) {
            ((PluggableSCMMaterialConfig) repoMaterial).setFolder(destination);
        } else
            LOGGER.warn("Unknown material type {}", repoMaterial.getTypeForDisplay());
    }

    public PackageMaterialConfig toPackageMaterial(CRPackageMaterial crPackageMaterial) {
        PackageDefinition packageDefinition = getPackageDefinition(crPackageMaterial.getPackageId());
        return new PackageMaterialConfig(toMaterialName(crPackageMaterial.getName()), crPackageMaterial.getPackageId(), packageDefinition);
    }

    private PackageDefinition getPackageDefinition(String packageId) {
        PackageRepository packageRepositoryHaving = this.cachedGoConfig.currentConfig().getPackageRepositories().findPackageRepositoryHaving(packageId);
        if (packageRepositoryHaving == null)
            throw new ConfigConvertionException(
                    String.format("Failed to find package repository with package id '%s'", packageId));
        return packageRepositoryHaving.findPackage(packageId);
    }

    private PluggableSCMMaterialConfig toPluggableScmMaterialConfig(CRPluggableScmMaterial crPluggableScmMaterial, PartialConfigLoadContext context, SCMs newSCMs) {
        CRPluginConfiguration pluginConfig = crPluggableScmMaterial.getPluginConfiguration();
        SCM scmConfig;

        if (pluginConfig == null) {
            // Without plugin config, we can only find it by ID. Let's try and find it, or fail.
            scmConfig = Optional.ofNullable(existingServerSCMs().find(crPluggableScmMaterial.getScmId()))
                .orElseThrow(() -> new ConfigConvertionException(String.format("Failed to find referenced scm '%s'", crPluggableScmMaterial.getScmId())));
        } else {
            // Plugin configuration exists, let's see if there is a duplicate
            scmConfig = new SCM(crPluggableScmMaterial.getScmId(), toPluginConfiguration(pluginConfig), toConfiguration(crPluggableScmMaterial.getConfiguration()));
            scmConfig.ensureIdExists();
            scmConfig.setName(crPluggableScmMaterial.getName());
            SCM alreadyKnownToServer = existingServerSCMs().findDuplicate(scmConfig);
            if (alreadyKnownToServer != null) {
                // We have a duplicate within the existing SCMs
                if (alreadyKnownToServer.getOrigin() instanceof RepoConfigOrigin) {
                    // The duplicate was from a config repo, but it's still a new SCM if it comes from this
                    // config repo, and we have not already added it
                    RepoConfigOrigin origin = (RepoConfigOrigin) alreadyKnownToServer.getOrigin();
                    if (origin.getMaterial().equals(context.configMaterial()) && newSCMs.findDuplicate(alreadyKnownToServer) == null) {
                        newSCMs.add(alreadyKnownToServer);
                    }
                }
                scmConfig = alreadyKnownToServer;
            } else {
                // There are no existing SCMs like this on the server, so as long as we haven't tracked one like this already
                // to add, it's a new one.
                SCM alreadyInNewScms = newSCMs.findDuplicate(scmConfig);
                if (alreadyInNewScms != null) {
                    scmConfig = alreadyInNewScms;
                } else {
                    newSCMs.add(scmConfig);
                }
            }
        }

<<<<<<< HEAD
        if (scmConfig == null)
            throw new ConfigConvertionException(
                    String.format("Failed to find referenced scm '%s'", id));

        PluggableSCMMaterialConfig materialConfig = new PluggableSCMMaterialConfig(toMaterialName(crPluggableScmMaterial.getName()),
            scmConfig, crPluggableScmMaterial.getDestination(),
            toFilter(crPluggableScmMaterial.getFilterList()), crPluggableScmMaterial.isWhitelist());
        materialConfig.setAutoUpdate(crPluggableScmMaterial.isAutoUpdate());
        return materialConfig;
=======
        return new PluggableSCMMaterialConfig(toMaterialName(crPluggableScmMaterial.getName()),
                scmConfig, crPluggableScmMaterial.getDestination(),
                toFilter(crPluggableScmMaterial.getFilterList()), crPluggableScmMaterial.isWhitelist());
>>>>>>> 72d5f067
    }

    private SCMs existingServerSCMs() {
        return this.cachedGoConfig.currentConfig().getSCMs();
    }

    private ScmMaterialConfig toScmMaterialConfig(CRScmMaterial crScmMaterial) {
        String materialName = crScmMaterial.getName();
        if (crScmMaterial instanceof CRGitMaterial) {
            CRGitMaterial git = (CRGitMaterial) crScmMaterial;
            String gitBranch = git.getBranch();
            if (StringUtils.isBlank(gitBranch))
                gitBranch = GitMaterialConfig.DEFAULT_BRANCH;
            GitMaterialConfig gitConfig = new GitMaterialConfig();
            gitConfig.setUrl(git.getUrl());
            gitConfig.setBranch(gitBranch);
            gitConfig.setShallowClone(git.isShallowClone());
            setCommonMaterialMembers(gitConfig, crScmMaterial);
            setCommonScmMaterialMembers(gitConfig, git);
            return gitConfig;
        } else if (crScmMaterial instanceof CRHgMaterial) {
            CRHgMaterial hg = (CRHgMaterial) crScmMaterial;
            HgMaterialConfig hgConfig = new HgMaterialConfig();
            hgConfig.setUrl(hg.getUrl());
            hgConfig.setUserName(hg.getUsername());
            hgConfig.setPassword(hg.getPassword());
            hgConfig.setBranchAttribute(hg.getBranch());
            hgConfig.setAutoUpdate(hg.isAutoUpdate());
            hgConfig.setFilter(toFilter(crScmMaterial));
            hgConfig.setInvertFilter(false);
            hgConfig.setFolder(hg.getDestination());
            hgConfig.setName(toMaterialName(materialName));
            setCommonMaterialMembers(hgConfig, crScmMaterial);
            setCommonScmMaterialMembers(hgConfig, hg);
            return hgConfig;
        } else if (crScmMaterial instanceof CRP4Material) {
            CRP4Material crp4Material = (CRP4Material) crScmMaterial;
            P4MaterialConfig p4MaterialConfig = new P4MaterialConfig();
            p4MaterialConfig.setServerAndPort(crp4Material.getPort());
            p4MaterialConfig.setView(crp4Material.getView());
            p4MaterialConfig.setUseTickets(crp4Material.isUseTickets());
            setCommonMaterialMembers(p4MaterialConfig, crScmMaterial);
            setCommonScmMaterialMembers(p4MaterialConfig, crp4Material);
            return p4MaterialConfig;
        } else if (crScmMaterial instanceof CRSvnMaterial) {
            CRSvnMaterial crSvnMaterial = (CRSvnMaterial) crScmMaterial;
            SvnMaterialConfig svnMaterialConfig = new SvnMaterialConfig();
            svnMaterialConfig.setUrl(crSvnMaterial.getUrl());
            svnMaterialConfig.setUserName(crSvnMaterial.getUsername());
            svnMaterialConfig.setCheckExternals(crSvnMaterial.isCheckExternals());
            setCommonMaterialMembers(svnMaterialConfig, crScmMaterial);
            setCommonScmMaterialMembers(svnMaterialConfig, crSvnMaterial);
            return svnMaterialConfig;
        } else if (crScmMaterial instanceof CRTfsMaterial) {
            CRTfsMaterial crTfsMaterial = (CRTfsMaterial) crScmMaterial;
            TfsMaterialConfig tfsMaterialConfig = new TfsMaterialConfig();
            tfsMaterialConfig.setUrl(crTfsMaterial.getUrl());
            tfsMaterialConfig.setUserName(crTfsMaterial.getUsername());
            tfsMaterialConfig.setDomain(crTfsMaterial.getDomain());
            tfsMaterialConfig.setProjectPath(crTfsMaterial.getProject());
            setCommonMaterialMembers(tfsMaterialConfig, crTfsMaterial);
            setCommonScmMaterialMembers(tfsMaterialConfig, crTfsMaterial);
            return tfsMaterialConfig;
        } else
            throw new ConfigConvertionException(
                    String.format("unknown scm material type '%s'", crScmMaterial));
    }

    private CaseInsensitiveString toMaterialName(String materialName) {
        if (StringUtils.isBlank(materialName))
            return null;
        return new CaseInsensitiveString(materialName);
    }

    private void setCommonScmMaterialMembers(ScmMaterialConfig scmMaterialConfig, CRScmMaterial crScmMaterial) {
        scmMaterialConfig.setFolder(crScmMaterial.getDestination());
        scmMaterialConfig.setAutoUpdate(crScmMaterial.isAutoUpdate());
        scmMaterialConfig.setFilter(toFilter(crScmMaterial));
        scmMaterialConfig.setInvertFilter(crScmMaterial.isWhitelist());

        scmMaterialConfig.setUserName(crScmMaterial.getUsername());

        if (crScmMaterial.getEncryptedPassword() != null) {
            scmMaterialConfig.setEncryptedPassword(crScmMaterial.getEncryptedPassword());
        } else {
            scmMaterialConfig.setPassword(crScmMaterial.getPassword());
        }
    }

    private Filter toFilter(CRScmMaterial crScmMaterial) {
        List<String> filterList = crScmMaterial.getFilterList();
        return toFilter(filterList);
    }

    private Filter toFilter(List<String> filterList) {
        Filter filter = new Filter();
        if (filterList == null)
            return filter;
        for (String pattern : filterList) {
            filter.add(new IgnoredFiles(pattern));
        }
        return filter;
    }

    public JobConfig toJobConfig(CRJob crJob) {
        JobConfig jobConfig = new JobConfig(crJob.getName());
        if (crJob.getEnvironmentVariables() != null)
            for (CREnvironmentVariable crEnvironmentVariable : crJob.getEnvironmentVariables()) {
                jobConfig.getVariables().add(toEnvironmentVariableConfig(crEnvironmentVariable));
            }

        List<CRTask> crTasks = crJob.getTasks();
        Tasks tasks = jobConfig.getTasks();
        if (crTasks != null)
            for (CRTask crTask : crTasks) {
                tasks.add(toAbstractTask(crTask));
            }

        Tabs tabs = jobConfig.getTabs();
        if (crJob.getTabs() != null)
            for (CRTab crTab : crJob.getTabs()) {
                tabs.add(toTab(crTab));
            }

        ResourceConfigs resourceConfigs = jobConfig.resourceConfigs();
        if (crJob.getResources() != null)
            for (String crResource : crJob.getResources()) {
                resourceConfigs.add(new ResourceConfig(crResource));
            }

        if (crJob.getElasticProfileId() != null)
            jobConfig.setElasticProfileId(crJob.getElasticProfileId());

        ArtifactTypeConfigs artifactTypeConfigs = jobConfig.artifactTypeConfigs();
        if (crJob.getArtifacts() != null) {
            for (CRArtifact crArtifact : crJob.getArtifacts()) {
                artifactTypeConfigs.add(toArtifactConfig(crArtifact));
            }
        }

        if (crJob.isRunOnAllAgents())
            jobConfig.setRunOnAllAgents(true);
        else {
            Integer count = crJob.getRunInstanceCount();
            if (count != null)
                jobConfig.setRunInstanceCount(count);
            // else null - meaning simple job
        }

        if (crJob.getTimeout() != 0)
            jobConfig.setTimeout(Integer.toString(crJob.getTimeout()));
        //else null - means default server-wide timeout

        return jobConfig;
    }

    public ArtifactTypeConfig toArtifactConfig(CRArtifact crArtifact) {
        switch (crArtifact.getType()) {
            case build:
                CRBuiltInArtifact crBuildArtifact = (CRBuiltInArtifact) crArtifact;
                return new BuildArtifactConfig(crBuildArtifact.getSource(), crBuildArtifact.getDestination());
            case test:
                CRBuiltInArtifact crTestArtifact = (CRBuiltInArtifact) crArtifact;
                return new TestArtifactConfig(crTestArtifact.getSource(), crTestArtifact.getDestination());
            case external:
                CRPluggableArtifact crPluggableArtifact = (CRPluggableArtifact) crArtifact;
                Configuration configuration = toConfiguration(crPluggableArtifact.getConfiguration());
                ConfigurationProperty[] configProperties = new ConfigurationProperty[configuration.size()];
                return new PluggableArtifactConfig(crPluggableArtifact.getId(), crPluggableArtifact.getStoreId(), configuration.toArray(configProperties));

            default:
                throw new RuntimeException(String.format("Unsupported CR Artifact Type: %s.", crArtifact.getType()));
        }
    }

    private Tab toTab(CRTab crTab) {
        return new Tab(crTab.getName(), crTab.getPath());
    }

    public StageConfig toStage(CRStage crStage) {
        Approval approval = toApproval(crStage.getApproval());
        StageConfig stageConfig = new StageConfig(new CaseInsensitiveString(crStage.getName()), crStage.isFetchMaterials(),
                crStage.isCleanWorkingDirectory(), approval, crStage.isNeverCleanupArtifacts(), toJobConfigs(crStage.getJobs()));
        EnvironmentVariablesConfig environmentVariableConfigs = stageConfig.getVariables();
        for (CREnvironmentVariable crEnvironmentVariable : crStage.getEnvironmentVariables()) {
            environmentVariableConfigs.add(toEnvironmentVariableConfig(crEnvironmentVariable));
        }
        return stageConfig;
    }

    public Approval toApproval(CRApproval crApproval) {
        if (crApproval == null)
            return Approval.automaticApproval();

        Approval approval;
        if (crApproval.getType() == CRApprovalCondition.manual)
            approval = Approval.manualApproval();
        else
            approval = Approval.automaticApproval();

        approval.setAllowOnlyOnSuccess(crApproval.isAllowOnlyOnSuccess());
        AuthConfig authConfig = approval.getAuthConfig();
        for (String user : crApproval.getUsers()) {
            authConfig.add(new AdminUser(new CaseInsensitiveString(user)));
        }
        for (String user : crApproval.getRoles()) {
            authConfig.add(new AdminRole(new CaseInsensitiveString(user)));
        }

        return approval;
    }

    private JobConfigs toJobConfigs(Collection<CRJob> jobs) {
        JobConfigs jobConfigs = new JobConfigs();
        for (CRJob crJob : jobs) {
            jobConfigs.add(toJobConfig(crJob));
        }
        return jobConfigs;
    }

    public PipelineConfig toPipelineConfig(CRPipeline crPipeline, PartialConfigLoadContext context, SCMs newSCMs) {
        MaterialConfigs materialConfigs = new MaterialConfigs();
        for (CRMaterial crMaterial : crPipeline.getMaterials()) {
            materialConfigs.add(toMaterialConfig(crMaterial, context, newSCMs));
        }

        PipelineConfig pipelineConfig = new PipelineConfig(new CaseInsensitiveString(crPipeline.getName()), materialConfigs);

        if (crPipeline.hasTemplate()) {
            pipelineConfig.setTemplateName(new CaseInsensitiveString(crPipeline.getTemplate()));
        } else {
            for (CRStage crStage : crPipeline.getStages()) {
                pipelineConfig.add(toStage(crStage));
            }
        }

        if (crPipeline.getLabelTemplate() != null)
            pipelineConfig.setLabelTemplate(crPipeline.getLabelTemplate());

        CRTrackingTool crTrackingTool = crPipeline.getTrackingTool();
        if (crTrackingTool != null) {
            pipelineConfig.setTrackingTool(toTrackingTool(crTrackingTool));
        }

        CRTimer crTimer = crPipeline.getTimer();
        if (crTimer != null) {
            pipelineConfig.setTimer(toTimerConfig(crTimer));
        }

        EnvironmentVariablesConfig variables = pipelineConfig.getVariables();
        for (CREnvironmentVariable crEnvironmentVariable : crPipeline.getEnvironmentVariables()) {
            variables.add(toEnvironmentVariableConfig(crEnvironmentVariable));
        }

        ParamsConfig params = pipelineConfig.getParams();
        for (CRParameter crParameter : crPipeline.getParameters()) {
            params.add(toParamConfig(crParameter));
        }

        pipelineConfig.setLockBehaviorIfNecessary(crPipeline.getLockBehavior());
        pipelineConfig.setDisplayOrderWeight(crPipeline.getDisplayOrderWeight());

        return pipelineConfig;
    }

    private ParamConfig toParamConfig(CRParameter crParameter) {
        return new ParamConfig(crParameter.getName(), crParameter.getValue());
    }

    public TimerConfig toTimerConfig(CRTimer crTimer) {
        String spec = crTimer.getSpec();
        if (StringUtils.isBlank(spec))
            throw new RuntimeException("timer schedule is not specified");
        return new TimerConfig(spec, crTimer.isOnlyOnChanges());
    }

    private TrackingTool toTrackingTool(CRTrackingTool crTrackingTool) {
        return new TrackingTool(crTrackingTool.getLink(), crTrackingTool.getRegex());
    }

    CRPipeline pipelineConfigToCRPipeline(PipelineConfig pipelineConfig, String groupName) {
        CRPipeline crPipeline = new CRPipeline();
        crPipeline.setGroup(groupName);

        crPipeline.setName(pipelineConfig.name().toString());
        for (StageConfig stage : pipelineConfig.getStages()) {
            crPipeline.addStage(stageToCRStage(stage));
        }

        for (ParamConfig param : pipelineConfig.getParams()) {
            crPipeline.addParameter(paramToCRParam(param));
        }

        for (MaterialConfig material : pipelineConfig.materialConfigs()) {
            crPipeline.addMaterial(materialToCRMaterial(material));
        }

        for (EnvironmentVariableConfig envVar : pipelineConfig.getVariables()) {
            crPipeline.addEnvironmentVariable(environmentVariableConfigToCREnvironmentVariable(envVar));
        }

        if (pipelineConfig.getTemplateName() != null)
            crPipeline.setTemplate(pipelineConfig.getTemplateName().toString());

        crPipeline.setTrackingTool(trackingToolToCRTrackingTool(pipelineConfig.getTrackingTool()));
        crPipeline.setTimer(timerConfigToCRTimer(pipelineConfig.getTimer()));
        crPipeline.setLockBehavior(pipelineConfig.getLockBehavior());

        crPipeline.setLabelTemplate(pipelineConfig.getLabelTemplate());
        crPipeline.setDisplayOrderWeight(pipelineConfig.getDisplayOrderWeight());

        return crPipeline;
    }

    CRStage stageToCRStage(StageConfig stageConfig) {
        CRStage crStage = new CRStage(stageConfig.name().toString());

        for (JobConfig job : stageConfig.getJobs()) {
            crStage.addJob(jobToCRJob(job));
        }

        for (EnvironmentVariableConfig var : stageConfig.getVariables()) {
            crStage.addEnvironmentVariable(environmentVariableConfigToCREnvironmentVariable(var));
        }

        crStage.setApproval(approvalToCRApproval(stageConfig.getApproval()));
        crStage.setFetchMaterials(stageConfig.isFetchMaterials());
        crStage.setNeverCleanupArtifacts(stageConfig.isArtifactCleanupProhibited());
        crStage.setCleanWorkingDirectory(stageConfig.isCleanWorkingDir());

        return crStage;
    }

    private CRApproval approvalToCRApproval(Approval approval) {
        CRApproval crApproval = new CRApproval();
        for (AdminUser user : approval.getAuthConfig().getUsers()) {
            crApproval.addAuthorizedUser(user.getName().toString());
        }

        for (AdminRole role : approval.getAuthConfig().getRoles()) {
            crApproval.addAuthorizedRole(role.getName().toString());
        }

        if (approval.getType().equals(Approval.SUCCESS)) {
            crApproval.setApprovalCondition(CRApprovalCondition.success);
        } else {
            crApproval.setApprovalCondition(CRApprovalCondition.manual);

        }
        crApproval.setAllowOnlyOnSuccess(approval.isAllowOnlyOnSuccess());

        return crApproval;
    }

    CRJob jobToCRJob(JobConfig jobConfig) {
        CRJob job = new CRJob();
        job.setName(jobConfig.name().toString());
        job.setResources(jobConfig.resourceConfigs().resourceNames());
        job.setElasticProfileId(jobConfig.getElasticProfileId());

        for (EnvironmentVariableConfig var : jobConfig.getVariables()) {
            job.addEnvironmentVariable(environmentVariableConfigToCREnvironmentVariable(var));
        }

        for (Tab tab : jobConfig.getTabs()) {
            job.addTab(new CRTab(tab.getName(), tab.getPath()));
        }

        for (ArtifactTypeConfig artifactTypeConfig : jobConfig.artifactTypeConfigs()) {
            job.addArtifact(artifactConfigToCRArtifact(artifactTypeConfig));
        }

        if (jobConfig.isRunOnAllAgents()) {
            job.setRunOnAllAgents(jobConfig.isRunOnAllAgents());
        } else if (jobConfig.isRunMultipleInstanceType()) {
            job.setRunInstanceCount(jobConfig.getRunInstanceCountValue());
        }

        for (Task task : jobConfig.tasks()) {
            if (!(task instanceof NullTask)) {
                job.addTask(taskToCRTask(task));
            }
        }

        if (jobConfig.getTimeout() != null) {
            job.setTimeout(Integer.parseInt(jobConfig.getTimeout()));
        }

        return job;
    }

    CRTask taskToCRTask(Task task) {
        if (task == null)
            throw new ConfigConvertionException("task cannot be null");

        if (task instanceof PluggableTask)
            return pluggableTaskToCRPluggableTask((PluggableTask) task);
        else if (task instanceof BuildTask) {
            return buildTaskToCRBuildTask((BuildTask) task);
        } else if (task instanceof ExecTask) {
            return execTasktoCRExecTask((ExecTask) task);
        } else if (task instanceof FetchTask) {
            return fetchTaskToCRFetchTask((FetchTask) task);
        } else if (task instanceof FetchPluggableArtifactTask) {
            return fetchPluggableArtifactTaskToCRFetchPluggableTask((FetchPluggableArtifactTask) task);
        } else
            throw new RuntimeException(
                    String.format("unknown type of task '%s'", task));
    }

    private CRFetchPluggableArtifactTask fetchPluggableArtifactTaskToCRFetchPluggableTask(FetchPluggableArtifactTask task) {
        List<CRConfigurationProperty> configuration = configurationToCRConfiguration(task.getConfiguration());
        CRFetchPluggableArtifactTask crTask = new CRFetchPluggableArtifactTask(
                null, null, null, task.getStage().toString(),
                task.getJob().toString(), task.getArtifactId(), configuration);
        crTask.setPipeline(task.getPipelineName().toString());
        commonCRTaskMembers(crTask, task);
        return crTask;
    }

    private CRFetchArtifactTask fetchTaskToCRFetchTask(FetchTask task) {
        CRFetchArtifactTask fetchTask = new CRFetchArtifactTask(null, null, null, task.getStage().toString(), task.getJob().toString(), task.getSrc(), null, false);

        fetchTask.setDestination(task.getDest());
        fetchTask.setPipeline(task.getPipelineName().toString());
        fetchTask.setSourceIsDirectory(!task.isSourceAFile());

        commonCRTaskMembers(fetchTask, task);
        return fetchTask;
    }

    private CRPluggableTask pluggableTaskToCRPluggableTask(PluggableTask pluggableTask) {
        CRPluginConfiguration pluginConfiguration = new CRPluginConfiguration(pluggableTask.getPluginConfiguration().getId(), pluggableTask.getPluginConfiguration().getVersion());
        List<CRConfigurationProperty> configuration = configurationToCRConfiguration(pluggableTask.getConfiguration());
        CRPluggableTask task = new CRPluggableTask(null, null, pluginConfiguration, configuration);
        commonCRTaskMembers(task, pluggableTask);
        return task;
    }

    private CRExecTask execTasktoCRExecTask(ExecTask task) {
        CRExecTask crExecTask = new CRExecTask(null, null, task.getCommand(), null, 0);
        crExecTask.setTimeout(task.getTimeout());
        crExecTask.setWorkingDirectory(task.workingDirectory());

        Arguments arguments;
        if (task.getArgs().isEmpty()) {
            arguments = task.getArgList();
        } else {
            arguments = new Arguments();
            for (String arg : CommandLine.translateCommandLine(task.getArgs())) {
                arguments.add(new Argument(arg));
            }
        }

        crExecTask.setArguments(arguments.stream()
                .map(Argument::getValue)
                .collect(Collectors.toList())
        );

        commonCRTaskMembers(crExecTask, task);
        return crExecTask;
    }

    private CRBuildTask buildTaskToCRBuildTask(BuildTask buildTask) {
        CRBuildTask crBuildTask;
        if (buildTask instanceof RakeTask) {
            crBuildTask = CRBuildTask.rake();
        } else if (buildTask instanceof AntTask) {
            crBuildTask = CRBuildTask.ant();
        } else if (buildTask instanceof NantTask) {
            crBuildTask = CRBuildTask.nant(((NantTask) buildTask).getNantPath());
        } else {
            throw new RuntimeException(
                    String.format("unknown type of build task '%s'", buildTask));
        }
        crBuildTask.setBuildFile(buildTask.getBuildFile());
        crBuildTask.setTarget(buildTask.getTarget());
        crBuildTask.setWorkingDirectory(buildTask.workingDirectory());
        commonCRTaskMembers(crBuildTask, buildTask);
        return crBuildTask;
    }

    private void commonCRTaskMembers(CRTask crTask, AbstractTask task) {
        Task taskOnCancel = task.cancelTask();
        if (taskOnCancel != null && !(taskOnCancel instanceof KillAllChildProcessTask) && !(taskOnCancel instanceof NullTask))
            crTask.setOnCancel(taskToCRTask(taskOnCancel));
        crTask.setRunIf(crRunIfs(task.runIfConfigs));
    }

    private CRRunIf crRunIfs(RunIfConfigs runIfs) {
        if (runIfs == null || runIfs.isEmpty())
            return CRRunIf.passed;
        RunIfConfig runIf = runIfs.first();
        if (runIf.equals(RunIfConfig.ANY)) {
            return CRRunIf.any;
        } else if (runIf.equals(RunIfConfig.PASSED)) {
            return CRRunIf.passed;
        } else if (runIf.equals(RunIfConfig.FAILED)) {
            return CRRunIf.failed;
        } else {
            throw new RuntimeException(
                    String.format("unknown run if condition '%s'", runIf));
        }
    }

    private List<CRConfigurationProperty> configurationToCRConfiguration(Configuration config) {
        ArrayList<CRConfigurationProperty> properties = new ArrayList();
        if (config != null) {
            for (ConfigurationProperty p : config) {
                CRConfigurationProperty crProp = new CRConfigurationProperty(p.getKey().getName());
                if (p.isSecure())
                    crProp.setEncryptedValue(p.getEncryptedValue());
                else
                    crProp.setValue(p.getValue());
                properties.add(crProp);
            }
        }
        return properties;
    }

    private CRArtifact artifactConfigToCRArtifact(ArtifactTypeConfig artifactTypeConfig) {
        if (artifactTypeConfig instanceof BuildArtifactConfig) {
            BuildArtifactConfig buildArtifact = (BuildArtifactConfig) artifactTypeConfig;
            return new CRBuiltInArtifact(buildArtifact.getSource(), buildArtifact.getDestination(), CRArtifactType.build);
        } else if (artifactTypeConfig instanceof TestArtifactConfig) {
            TestArtifactConfig testArtifact = (TestArtifactConfig) artifactTypeConfig;
            return new CRBuiltInArtifact(testArtifact.getSource(), testArtifact.getDestination(), CRArtifactType.test);
        } else if (artifactTypeConfig instanceof PluggableArtifactConfig) {
            PluggableArtifactConfig pluggableArtifact = (PluggableArtifactConfig) artifactTypeConfig;
            List<CRConfigurationProperty> crConfigurationProperties = configurationToCRConfiguration(pluggableArtifact.getConfiguration());
            return new CRPluggableArtifact(pluggableArtifact.getId(), pluggableArtifact.getStoreId(), crConfigurationProperties);
        } else {
            throw new RuntimeException(String.format("Unsupported Artifact Type: %s.", artifactTypeConfig.getArtifactType()));
        }
    }

    private CRTrackingTool trackingToolToCRTrackingTool(TrackingTool trackingTool) {
        if (trackingTool == null)
            return null;
        return new CRTrackingTool(trackingTool.getLink(), trackingTool.getRegex());
    }

    private CRParameter paramToCRParam(ParamConfig paramConfig) {
        return new CRParameter(paramConfig.getName(), paramConfig.getValue());
    }

    private CRTimer timerConfigToCRTimer(TimerConfig timerConfig) {
        if (timerConfig == null)
            return null;
        String spec = timerConfig.getTimerSpec();
        if (StringUtils.isBlank(spec))
            throw new RuntimeException("timer schedule is not specified");
        return new CRTimer(spec, timerConfig.shouldTriggerOnlyOnChanges());
    }

    CREnvironmentVariable environmentVariableConfigToCREnvironmentVariable(EnvironmentVariableConfig environmentVariableConfig) {
        if (environmentVariableConfig.isSecure()) {
            return new CREnvironmentVariable(environmentVariableConfig.getName(), null, environmentVariableConfig.getEncryptedValue());
        } else {
            String value = environmentVariableConfig.getValue();
            if (StringUtils.isBlank(value))
                value = "";
            return new CREnvironmentVariable(environmentVariableConfig.getName(), value);
        }
    }

    private CRPluggableScmMaterial pluggableScmMaterialConfigToCRPluggableScmMaterial(PluggableSCMMaterialConfig pluggableScmMaterialConfig) {
        SCMs scms = existingServerSCMs();
        String id = pluggableScmMaterialConfig.getScmId();
        SCM scmConfig = scms.find(id);
        if (scmConfig == null)
            throw new ConfigConvertionException(
                    String.format("Failed to find referenced scm '%s'", id));

        CRPluggableScmMaterial scmMaterial = new CRPluggableScmMaterial(pluggableScmMaterialConfig.getName().toString(),
            id, pluggableScmMaterialConfig.getFolder(),
            pluggableScmMaterialConfig.filter().ignoredFileNames(), pluggableScmMaterialConfig.isInvertFilter());
        scmMaterial.setAutoUpdate(pluggableScmMaterialConfig.isAutoUpdate());
        return scmMaterial;
    }

    private CRPackageMaterial packageMaterialToCRPackageMaterial(PackageMaterialConfig packageMaterialConfig) {
        return new CRPackageMaterial(packageMaterialConfig.getName().toString(), packageMaterialConfig.getPackageId());
    }

    private CRDependencyMaterial dependencyMaterialConfigToCRDependencyMaterial(DependencyMaterialConfig dependencyMaterialConfig) {
        CRDependencyMaterial crDependencyMaterial = new CRDependencyMaterial(
                dependencyMaterialConfig.getPipelineName().toString(),
                dependencyMaterialConfig.getStageName().toString(),
                dependencyMaterialConfig.ignoreForScheduling());
        if (dependencyMaterialConfig.getName() != null)
            crDependencyMaterial.setName(dependencyMaterialConfig.getName().toString());
        return crDependencyMaterial;
    }

    private CRScmMaterial scmMaterialToCRScmMaterial(ScmMaterialConfig scmConfig) {
        String name = null;
        if (scmConfig.getName() != null) {
            name = scmConfig.getName().toString();
        }

        if (scmConfig instanceof GitMaterialConfig)
            return gitMaterialToCRGitMaterial(name, (GitMaterialConfig) scmConfig);

        else if (scmConfig instanceof HgMaterialConfig)
            return hgMaterialToCRHgMaterial(name, (HgMaterialConfig) scmConfig);

        else if (scmConfig instanceof P4MaterialConfig)
            return p4MaterialToCRP4Material(name, (P4MaterialConfig) scmConfig);

        else if (scmConfig instanceof SvnMaterialConfig)
            return svnMaterialToCRSvnMaterial(name, (SvnMaterialConfig) scmConfig);

        else if (scmConfig instanceof TfsMaterialConfig)
            return tfsMaterialToCRTfsMaterial(name, (TfsMaterialConfig) scmConfig);

        else
            throw new ConfigConvertionException(
                    String.format("unknown scm material type '%s'", scmConfig));
    }

    private CRHgMaterial hgMaterialToCRHgMaterial(String materialName, HgMaterialConfig hgMaterialConfig) {
        CRHgMaterial crHgMaterial = new CRHgMaterial(materialName, hgMaterialConfig.getFolder(), hgMaterialConfig.isAutoUpdate(), hgMaterialConfig.isInvertFilter(), hgMaterialConfig.getUserName(), hgMaterialConfig.filter().ignoredFileNames(), hgMaterialConfig.getUrl(), hgMaterialConfig.getBranchAttribute());
        crHgMaterial.setEncryptedPassword(hgMaterialConfig.getEncryptedPassword());
        return crHgMaterial;
    }

    private CRGitMaterial gitMaterialToCRGitMaterial(String materialName, GitMaterialConfig gitMaterialConfig) {
        CRGitMaterial crGitMaterial = new CRGitMaterial(materialName, gitMaterialConfig.getFolder(), gitMaterialConfig.isAutoUpdate(), gitMaterialConfig.isInvertFilter(), gitMaterialConfig.getUserName(), gitMaterialConfig.filter().ignoredFileNames(), gitMaterialConfig.getUrl(), gitMaterialConfig.getBranch(), gitMaterialConfig.isShallowClone());
        crGitMaterial.setEncryptedPassword(gitMaterialConfig.getEncryptedPassword());
        return crGitMaterial;

    }

    private CRP4Material p4MaterialToCRP4Material(String materialName, P4MaterialConfig p4MaterialConfig) {
        CRP4Material crP4Material = new CRP4Material(materialName, p4MaterialConfig.getFolder(), p4MaterialConfig.isAutoUpdate(), p4MaterialConfig.isInvertFilter(), p4MaterialConfig.getUsername(), p4MaterialConfig.filter().ignoredFileNames(), p4MaterialConfig.getServerAndPort(), p4MaterialConfig.getView(), p4MaterialConfig.getUseTickets());

        if (p4MaterialConfig.getEncryptedPassword() != null) {
            crP4Material.setEncryptedPassword(p4MaterialConfig.getEncryptedPassword());
        }

        return crP4Material;
    }

    private CRSvnMaterial svnMaterialToCRSvnMaterial(String materialName, SvnMaterialConfig svnMaterial) {
        CRSvnMaterial crSvnMaterial = new CRSvnMaterial(materialName, svnMaterial.getFolder(), svnMaterial.isAutoUpdate(), svnMaterial.isInvertFilter(), svnMaterial.getUsername(), svnMaterial.filter().ignoredFileNames(), svnMaterial.getUrl(), svnMaterial.isCheckExternals());
        crSvnMaterial.setEncryptedPassword(svnMaterial.getEncryptedPassword());
        return crSvnMaterial;
    }

    private CRTfsMaterial tfsMaterialToCRTfsMaterial(String materialName, TfsMaterialConfig tfsMaterialConfig) {
        CRTfsMaterial crTfsMaterial = new CRTfsMaterial(materialName,
                tfsMaterialConfig.getFolder(),
                tfsMaterialConfig.isAutoUpdate(),
                tfsMaterialConfig.isInvertFilter(), tfsMaterialConfig.getUsername(), tfsMaterialConfig.filter().ignoredFileNames(), tfsMaterialConfig.getUrl(),
                tfsMaterialConfig.getProjectPath(),
                tfsMaterialConfig.getDomain()
        );

        if (tfsMaterialConfig.getEncryptedPassword() != null) {
            crTfsMaterial.setEncryptedPassword(tfsMaterialConfig.getEncryptedPassword());
        }

        return crTfsMaterial;
    }

    CRMaterial materialToCRMaterial(MaterialConfig materialConfig) {
        if (materialConfig == null)
            throw new ConfigConvertionException("material cannot be null");

        if (materialConfig instanceof DependencyMaterialConfig) {
            return dependencyMaterialConfigToCRDependencyMaterial((DependencyMaterialConfig) materialConfig);
        } else if (materialConfig instanceof ScmMaterialConfig) {
            ScmMaterialConfig scmMaterialConfig = (ScmMaterialConfig) materialConfig;
            return scmMaterialToCRScmMaterial(scmMaterialConfig);
        } else if (materialConfig instanceof PluggableSCMMaterialConfig) {
            PluggableSCMMaterialConfig pluggableSCMMaterialConfig = (PluggableSCMMaterialConfig) materialConfig;
            return pluggableScmMaterialConfigToCRPluggableScmMaterial(pluggableSCMMaterialConfig);
        } else if (materialConfig instanceof PackageMaterialConfig) {
            PackageMaterialConfig packageMaterial = (PackageMaterialConfig) materialConfig;
            return packageMaterialToCRPackageMaterial(packageMaterial);
        } else {
            throw new ConfigConvertionException(
                    String.format("unknown material type '%s'", materialConfig));
        }
    }
}<|MERGE_RESOLUTION|>--- conflicted
+++ resolved
@@ -399,21 +399,11 @@
             }
         }
 
-<<<<<<< HEAD
-        if (scmConfig == null)
-            throw new ConfigConvertionException(
-                    String.format("Failed to find referenced scm '%s'", id));
-
         PluggableSCMMaterialConfig materialConfig = new PluggableSCMMaterialConfig(toMaterialName(crPluggableScmMaterial.getName()),
             scmConfig, crPluggableScmMaterial.getDestination(),
             toFilter(crPluggableScmMaterial.getFilterList()), crPluggableScmMaterial.isWhitelist());
         materialConfig.setAutoUpdate(crPluggableScmMaterial.isAutoUpdate());
         return materialConfig;
-=======
-        return new PluggableSCMMaterialConfig(toMaterialName(crPluggableScmMaterial.getName()),
-                scmConfig, crPluggableScmMaterial.getDestination(),
-                toFilter(crPluggableScmMaterial.getFilterList()), crPluggableScmMaterial.isWhitelist());
->>>>>>> 72d5f067
     }
 
     private SCMs existingServerSCMs() {
