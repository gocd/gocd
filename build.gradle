--- conflicted
+++ resolved
@@ -33,15 +33,9 @@
   }
 
   dependencies {
-<<<<<<< HEAD
     classpath 'org.owasp:dependency-check-gradle:6.1.6'
-    classpath 'com.github.ben-manes:gradle-versions-plugin:0.25.0'
-    classpath 'gradle.plugin.com.hierynomus.gradle.plugins:license-gradle-plugin:0.15.0'
-=======
-    classpath 'org.owasp:dependency-check-gradle:6.1.0'
     classpath 'com.github.ben-manes:gradle-versions-plugin:0.38.0'
     classpath 'gradle.plugin.com.hierynomus.gradle.plugins:license-gradle-plugin:0.16.1'
->>>>>>> 54db29d2
     classpath 'com.github.jk1:gradle-license-report:1.16'
     classpath "com.github.jruby-gradle:jruby-gradle-core-plugin:2.0.0-alpha.7"
   }
