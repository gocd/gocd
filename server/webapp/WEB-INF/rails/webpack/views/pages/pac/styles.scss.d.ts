// This file is automatically generated. Please do not change this file!
export const actions: string;
export const atrule: string;
export const attrName: string;
export const attrValue: string;
export const bold: string;
export const boolean: string;
export const btnCancel: string;
export const btnDanger: string;
export const btnDefault: string;
export const btnDropdown: string;
export const btnDropdownContainer: string;
export const btnLink: string;
export const btnPrimary: string;
export const btnReset: string;
export const btnSecondary: string;
export const btnSmall: string;
export const builderForm: string;
export const builtin: string;
export const button: string;
export const buttonGroup: string;
export const cdata: string;
export const char: string;
export const className: string;
export const comment: string;
export const constant: string;
export const deleted: string;
export const disabled: string;
export const doctype: string;
export const downloadAction: string;
export const entity: string;
<<<<<<< HEAD
export const errorResponse: string;
export const finishBtnWrapper: string;
export const iconAdd: string;
export const iconDoc: string;
export const iconFilter: string;
export const iconGear: string;
export const iconRemove: string;
export const iconSpinner: string;
=======
export const hint: string;
>>>>>>> 5f3ba945
export const important: string;
export const inserted: string;
export const italic: string;
export const keyword: string;
export const languageCss: string;
export const leftAlign: string;
export const logicalSection: string;
export const msg: string;
export const namespace: string;
export const number: string;
export const operator: string;
export const previewPane: string;
export const prolog: string;
export const property: string;
export const punctuation: string;
export const regex: string;
export const rightAlign: string;
export const selector: string;
export const spin: string;
export const string: string;
export const style: string;
export const subheading: string;
export const symbol: string;
export const tag: string;
export const token: string;
export const url: string;
export const variable: string;
export const verifyDefsInMaterial: string;
export const withSpanningHeading: string;<|MERGE_RESOLUTION|>--- conflicted
+++ resolved
@@ -29,7 +29,6 @@
 export const doctype: string;
 export const downloadAction: string;
 export const entity: string;
-<<<<<<< HEAD
 export const errorResponse: string;
 export const finishBtnWrapper: string;
 export const iconAdd: string;
@@ -38,9 +37,7 @@
 export const iconGear: string;
 export const iconRemove: string;
 export const iconSpinner: string;
-=======
 export const hint: string;
->>>>>>> 5f3ba945
 export const important: string;
 export const inserted: string;
 export const italic: string;
