--- conflicted
+++ resolved
@@ -280,11 +280,7 @@
         return origin;
     }
 
-<<<<<<< HEAD
-    @Override
-=======
-    //@Override
->>>>>>> bc80b4b4
+    @Override
     public void setOrigins(ConfigOrigin origins) {
         this.origin = origins;
     }
