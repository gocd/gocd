/*************************GO-LICENSE-START*********************************
 * Copyright 2014 ThoughtWorks, Inc.
 *
 * Licensed under the Apache License, Version 2.0 (the "License");
 * you may not use this file except in compliance with the License.
 * You may obtain a copy of the License at
 *
 *    http://www.apache.org/licenses/LICENSE-2.0
 *
 * Unless required by applicable law or agreed to in writing, software
 * distributed under the License is distributed on an "AS IS" BASIS,
 * WITHOUT WARRANTIES OR CONDITIONS OF ANY KIND, either express or implied.
 * See the License for the specific language governing permissions and
 * limitations under the License.
 *************************GO-LICENSE-END***********************************/
package com.thoughtworks.go.config.remote;

import com.thoughtworks.go.config.*;
import com.thoughtworks.go.config.materials.MaterialConfigs;
import com.thoughtworks.go.config.materials.ScmMaterialConfig;
import com.thoughtworks.go.domain.ConfigErrors;
import com.thoughtworks.go.domain.config.Configuration;
import com.thoughtworks.go.domain.materials.MaterialConfig;
import com.thoughtworks.go.util.StringUtil;

import java.util.Map;

/**
 * Defines single source of remote configuration and name of plugin to interpet it.
 * This goes to standard static xml configuration.
 */
@ConfigTag("config-repo")
public class ConfigRepoConfig implements Validatable {
    // defines source of configuration. Any will fit
    @ConfigSubtag(optional = false)
    private MaterialConfig repo;

    @ConfigSubtag
    private Configuration configuration = new Configuration();

    // TODO something must instantiate this name into proper implementation of ConfigProvider
    // which can be a plugin or embedded class
    @ConfigAttribute(value = "plugin", allowNull = false)
    private String configProviderPluginName = "gocd-xml";
    // plugin-name which will process the repository tree to return configuration.
    // as in https://github.com/gocd/gocd/issues/1133#issuecomment-109014208
    // then pattern-based plugin is just one option

    public static final String AUTO_UPDATE = "autoUpdate";
    public static final String UNIQUE_REPO = "unique_repo";
    public static final String REPO = "repo";

    private ConfigErrors errors = new ConfigErrors();

    public ConfigRepoConfig(){
    }
    public ConfigRepoConfig(MaterialConfig repo, String configProviderPluginName){
        this.repo = repo;
        this.configProviderPluginName = configProviderPluginName;
    }

    public MaterialConfig getMaterialConfig() {
        return repo;
    }

    public void setMaterialConfig(MaterialConfig config) {
        this.repo = config;
    }

    public String getConfigProviderPluginName() {
        return configProviderPluginName;
    }

    public void setConfigProviderPluginName(String configProviderPluginName) {
        if(StringUtil.isBlank(configProviderPluginName))
            configProviderPluginName = null;
        this.configProviderPluginName = configProviderPluginName;
    }

    @Override
    public boolean equals(Object o) {
        if (this == o) {
            return true;
        }
        if (o == null || getClass() != o.getClass()) {
            return false;
        }

        ConfigRepoConfig that = (ConfigRepoConfig) o;

        if (repo != null ? !repo.equals(that.repo) : that.repo != null) {
            return false;
        }
        if (configProviderPluginName != null ? !configProviderPluginName.equals(that.configProviderPluginName) : that.configProviderPluginName != null) {
            return false;
        }

        return true;
    }

    @Override
    public int hashCode() {
        int result = repo != null ? repo.hashCode() : 0;
        result = 31 * result + (configProviderPluginName != null ? configProviderPluginName.hashCode() : 0);
        return result;
    }

    @Override
    public void validate(ValidationContext validationContext) {
        this.validateRepoIsSet();
        this.validateAutoUpdateEnabled();
        this.validateAutoUpdateState(validationContext);
    }

    @Override
    public ConfigErrors errors() {
        return errors;
    }

    @Override
    public void addError(String fieldName, String message) {
        this.errors.add(fieldName,message);
    }

    public void validateMaterialUniqueness(Map<String, ConfigRepoConfig> map) {
        if (this.getMaterialConfig() == null) {
            return;
        }
        String materialFingerprint = this.getMaterialConfig().getFingerprint();
        ConfigRepoConfig repoWithSameFingerprint = map.get(materialFingerprint);
        if (repoWithSameFingerprint != null) {
            repoWithSameFingerprint.addMaterialConflictError();
            addMaterialConflictError();
            return;
        }
        map.put(materialFingerprint, this);
    }

    private void validateAutoUpdateEnabled() {
        if(!this.getMaterialConfig().isAutoUpdate())
            this.errors.add(AUTO_UPDATE,String.format(
                    "Configuration repository material %s must have autoUpdate enabled",
                    this.getMaterialConfig().getDisplayName()));
    }

    private void addMaterialConflictError() {
        this.errors.add(UNIQUE_REPO,String.format(
                "You have defined multiple configuration repositories with the same repository - %s",
                this.repo.getDisplayName()));
    }

    private void validateRepoIsSet() {
        if (this.getMaterialConfig() == null) {
            this.errors.add(REPO,"Configuration repository material not specified");
        }
    }

<<<<<<< HEAD
    public boolean hasSameMaterial(MaterialConfig config) {
        if(this.getMaterialConfig() == null)
            return  false;
        return  this.getMaterialConfig().equals(config);
    }

    public boolean hasMaterialWithFingerprint(String fingerprint) {
        if (this.getMaterialConfig() == null) {
            return false;
        }
        String materialFingerprint = this.getMaterialConfig().getFingerprint();
        return materialFingerprint.equals(fingerprint);
    }
=======
    private void validateAutoUpdateState(ValidationContext validationContext) {
        if(validationContext == null)
            return;

        MaterialConfig material  = this.getMaterialConfig();

        MaterialConfigs allMaterialsByFingerPrint = validationContext.getAllMaterialsByFingerPrint(material.getFingerprint());
        if (allMaterialsByFingerPrint != null) {
            for(MaterialConfig other : allMaterialsByFingerPrint)
            {
                if(!other.isAutoUpdate())
                    ((ScmMaterialConfig) other).setAutoUpdateMismatchErrorWithConfigRepo();
            }
        }

    }

>>>>>>> 5002483f

    public Configuration getConfiguration() {
        return configuration;
    }

    public void setConfiguration(Configuration configuration) {
        this.configuration = configuration;
    }
}<|MERGE_RESOLUTION|>--- conflicted
+++ resolved
@@ -155,7 +155,6 @@
         }
     }
 
-<<<<<<< HEAD
     public boolean hasSameMaterial(MaterialConfig config) {
         if(this.getMaterialConfig() == null)
             return  false;
@@ -169,7 +168,7 @@
         String materialFingerprint = this.getMaterialConfig().getFingerprint();
         return materialFingerprint.equals(fingerprint);
     }
-=======
+
     private void validateAutoUpdateState(ValidationContext validationContext) {
         if(validationContext == null)
             return;
@@ -187,8 +186,6 @@
 
     }
 
->>>>>>> 5002483f
-
     public Configuration getConfiguration() {
         return configuration;
     }
