package com.thoughtworks.go.config;

import com.thoughtworks.go.config.remote.ConfigOriginTraceable;
import com.thoughtworks.go.domain.ConfigErrors;
import com.thoughtworks.go.domain.EnvironmentPipelineMatcher;
import com.thoughtworks.go.util.command.EnvironmentVariableContext;

import java.util.List;
import java.util.Set;

/**
 * @understands the current persistent information related to a logical grouping of machines
 */
<<<<<<< HEAD
public interface EnvironmentConfig extends ParamsAttributeAware, Validatable, EnvironmentVariableScope, ConfigOriginTraceable {

    void validate(ValidationContext validationContext);

    ConfigErrors errors();

    void addError(String fieldName, String message);

    EnvironmentPipelineMatcher createMatcher();

    boolean hasAgent(String uuid);

    void validateContainsOnlyUuids(Set<String> uuids);

    boolean containsPipeline(CaseInsensitiveString pipelineName);

    void addAgent(String uuid);

    void addAgentIfNew(String uuid);

    void removeAgent(String uuid);

    boolean hasName(CaseInsensitiveString environmentName);

    void addPipeline(CaseInsensitiveString pipelineName);

    boolean contains(String pipelineName);

    void validateContainsOnlyPipelines(List<CaseInsensitiveString> pipelineNames);

    boolean hasSamePipelinesAs(EnvironmentConfig other);

    CaseInsensitiveString name();

    EnvironmentAgentsConfig getAgents();

    void addEnvironmentVariable(String name, String value);

    EnvironmentVariableContext createEnvironmentContext();

    List<CaseInsensitiveString> getPipelineNames();

    EnvironmentPipelinesConfig getPipelines();

    boolean hasVariable(String variableName);

    EnvironmentVariablesConfig getVariables();

    void setConfigAttributes(Object attributes);

=======
@ConfigTag("environment")
public class EnvironmentConfig implements ParamsAttributeAware, Validatable, EnvironmentVariableScope {
    @ConfigAttribute(value = NAME_FIELD, optional = false) private CaseInsensitiveString name;
    @ConfigSubtag private EnvironmentVariablesConfig variables = new EnvironmentVariablesConfig();
    @ConfigSubtag private EnvironmentAgentsConfig agents = new EnvironmentAgentsConfig();
    @ConfigSubtag private EnvironmentPipelinesConfig pipelines = new EnvironmentPipelinesConfig();

    static final String NAME_FIELD = "name";
    static final String PIPELINES_FIELD = "pipelines";
    static final String AGENTS_FIELD = "agents";
    static final String VARIABLES_FIELD = "variables";
    private final ConfigErrors configErrors = new ConfigErrors();

    public EnvironmentConfig() {
    }

    public EnvironmentConfig(final CaseInsensitiveString name) {
        this.name = name;
    }

    public void validate(ValidationContext validationContext) {
    }

    public ConfigErrors errors() {
        return configErrors;
    }

    public void addError(String fieldName, String message) {
        configErrors.add(fieldName, message);
    }

    public EnvironmentPipelineMatcher createMatcher() {
        return new EnvironmentPipelineMatcher(name, agents.getUuids(), pipelines);
    }

    public boolean hasAgent(String uuid) {
        for (EnvironmentAgentConfig agent : agents) {
            if (agent.hasUuid(uuid)) {
                return true;
            }
        }
        return false;
    }

    public void validateContainsOnlyUuids(Set<String> uuids) {
        for (EnvironmentAgentConfig agent : agents) {
            agent.validateUuidPresent(name, uuids);
        }
    }

    public boolean containsPipeline(final CaseInsensitiveString pipelineName) {
        return pipelines.containsPipelineNamed(pipelineName);
    }

    public void addAgent(String uuid) {
        agents.add(new EnvironmentAgentConfig(uuid));
    }

    public void addAgentIfNew(String uuid) {
        EnvironmentAgentConfig agentConfig = new EnvironmentAgentConfig(uuid);
        if (!agents.contains(agentConfig)) {
            agents.add(agentConfig);
        }
    }

    public void removeAgent(String uuid) {
        agents.remove(new EnvironmentAgentConfig(uuid));
    }

    public boolean hasName(final CaseInsensitiveString environmentName) {
        return name.equals(environmentName);
    }

    public void addPipeline(final CaseInsensitiveString pipelineName) {
        pipelines.add(new EnvironmentPipelineConfig(pipelineName));
    }

    public boolean contains(String pipelineName) {
        return pipelines.containsPipelineNamed(new CaseInsensitiveString(pipelineName));
    }

    public void validateContainsOnlyPipelines(List<CaseInsensitiveString> pipelineNames) {
        pipelines.validateContainsOnlyPipelines(name, pipelineNames);
    }

    public boolean hasSamePipelinesAs(EnvironmentConfig other) {
        for (EnvironmentPipelineConfig pipeline : pipelines) {
            if (other.pipelines.containsPipelineNamed(pipeline.getName())) {
                return true;
            }
        }
        return false;
    }

    public CaseInsensitiveString name() {
        return name;
    }

    public EnvironmentAgentsConfig getAgents() {
        return agents;
    }

    @Override
    public boolean equals(Object o) {
        if (this == o) {
            return true;
        }
        if (o == null || getClass() != o.getClass()) {
            return false;
        }

        EnvironmentConfig that = (EnvironmentConfig) o;

        if (agents != null ? !agents.equals(that.agents) : that.agents != null) {
            return false;
        }
        if (name != null ? !name.equals(that.name) : that.name != null) {
            return false;
        }
        if (pipelines != null ? !pipelines.equals(that.pipelines) : that.pipelines != null) {
            return false;
        }
        if (variables != null ? !variables.equals(that.variables) : that.variables != null) {
            return false;
        }

        return true;
    }

    @Override
    public int hashCode() {
        int result = (name != null ? name.hashCode() : 0);
        result = 31 * result + (agents != null ? agents.hashCode() : 0);
        result = 31 * result + (pipelines != null ? pipelines.hashCode() : 0);
        result = 31 * result + (variables != null ? variables.hashCode() : 0);
        return result;
    }

    @Override public String toString() {
        return ToStringBuilder.reflectionToString(this);
    }

    public void addEnvironmentVariable(String name, String value) {
        variables.add(new EnvironmentVariableConfig(name.trim(), value));
    }

    public EnvironmentVariableContext createEnvironmentContext() {
        EnvironmentVariableContext context = new EnvironmentVariableContext(GO_ENVIRONMENT_NAME, CaseInsensitiveString.str(name));
        variables.addTo(context);
        return context;

    }

    public List<CaseInsensitiveString> getPipelineNames() {
        ArrayList<CaseInsensitiveString> pipelineNames = new ArrayList<CaseInsensitiveString>();
        for (EnvironmentPipelineConfig pipeline : pipelines) {
            pipelineNames.add(pipeline.getName());
        }
        return pipelineNames;
    }

    public EnvironmentPipelinesConfig getPipelines() {
        return pipelines;
    }

    public boolean hasVariable(String variableName) {
        return variables.hasVariable(variableName);
    }

    public EnvironmentVariablesConfig getVariables() {
        return variables;
    }

    public EnvironmentVariablesConfig getPlainTextVariables() {
        return variables.getPlainTextVariables();
    }

    public EnvironmentVariablesConfig getSecureVariables() {
        return variables.getSecureVariables();
    }

    public void setConfigAttributes(Object attributes) {
        if (attributes == null) {
            return;
        }
        Map attributeMap = (Map) attributes;
        if (attributeMap.containsKey(NAME_FIELD)) {
            name = new CaseInsensitiveString((String) attributeMap.get(NAME_FIELD));
        }
        if (attributeMap.containsKey(PIPELINES_FIELD)) {
            pipelines.setConfigAttributes(attributeMap.get(PIPELINES_FIELD));
        }
        if (attributeMap.containsKey(AGENTS_FIELD)) {
            agents.setConfigAttributes(attributeMap.get(AGENTS_FIELD));
        }
        if (attributeMap.containsKey(VARIABLES_FIELD)) {
            variables.setConfigAttributes(attributeMap.get(VARIABLES_FIELD));
        }
    }
>>>>>>> 8d1fde17
}<|MERGE_RESOLUTION|>--- conflicted
+++ resolved
@@ -11,7 +11,6 @@
 /**
  * @understands the current persistent information related to a logical grouping of machines
  */
-<<<<<<< HEAD
 public interface EnvironmentConfig extends ParamsAttributeAware, Validatable, EnvironmentVariableScope, ConfigOriginTraceable {
 
     void validate(ValidationContext validationContext);
@@ -62,205 +61,8 @@
 
     void setConfigAttributes(Object attributes);
 
-=======
-@ConfigTag("environment")
-public class EnvironmentConfig implements ParamsAttributeAware, Validatable, EnvironmentVariableScope {
-    @ConfigAttribute(value = NAME_FIELD, optional = false) private CaseInsensitiveString name;
-    @ConfigSubtag private EnvironmentVariablesConfig variables = new EnvironmentVariablesConfig();
-    @ConfigSubtag private EnvironmentAgentsConfig agents = new EnvironmentAgentsConfig();
-    @ConfigSubtag private EnvironmentPipelinesConfig pipelines = new EnvironmentPipelinesConfig();
+    EnvironmentVariablesConfig getPlainTextVariables();
 
-    static final String NAME_FIELD = "name";
-    static final String PIPELINES_FIELD = "pipelines";
-    static final String AGENTS_FIELD = "agents";
-    static final String VARIABLES_FIELD = "variables";
-    private final ConfigErrors configErrors = new ConfigErrors();
+    EnvironmentVariablesConfig getSecureVariables();
 
-    public EnvironmentConfig() {
-    }
-
-    public EnvironmentConfig(final CaseInsensitiveString name) {
-        this.name = name;
-    }
-
-    public void validate(ValidationContext validationContext) {
-    }
-
-    public ConfigErrors errors() {
-        return configErrors;
-    }
-
-    public void addError(String fieldName, String message) {
-        configErrors.add(fieldName, message);
-    }
-
-    public EnvironmentPipelineMatcher createMatcher() {
-        return new EnvironmentPipelineMatcher(name, agents.getUuids(), pipelines);
-    }
-
-    public boolean hasAgent(String uuid) {
-        for (EnvironmentAgentConfig agent : agents) {
-            if (agent.hasUuid(uuid)) {
-                return true;
-            }
-        }
-        return false;
-    }
-
-    public void validateContainsOnlyUuids(Set<String> uuids) {
-        for (EnvironmentAgentConfig agent : agents) {
-            agent.validateUuidPresent(name, uuids);
-        }
-    }
-
-    public boolean containsPipeline(final CaseInsensitiveString pipelineName) {
-        return pipelines.containsPipelineNamed(pipelineName);
-    }
-
-    public void addAgent(String uuid) {
-        agents.add(new EnvironmentAgentConfig(uuid));
-    }
-
-    public void addAgentIfNew(String uuid) {
-        EnvironmentAgentConfig agentConfig = new EnvironmentAgentConfig(uuid);
-        if (!agents.contains(agentConfig)) {
-            agents.add(agentConfig);
-        }
-    }
-
-    public void removeAgent(String uuid) {
-        agents.remove(new EnvironmentAgentConfig(uuid));
-    }
-
-    public boolean hasName(final CaseInsensitiveString environmentName) {
-        return name.equals(environmentName);
-    }
-
-    public void addPipeline(final CaseInsensitiveString pipelineName) {
-        pipelines.add(new EnvironmentPipelineConfig(pipelineName));
-    }
-
-    public boolean contains(String pipelineName) {
-        return pipelines.containsPipelineNamed(new CaseInsensitiveString(pipelineName));
-    }
-
-    public void validateContainsOnlyPipelines(List<CaseInsensitiveString> pipelineNames) {
-        pipelines.validateContainsOnlyPipelines(name, pipelineNames);
-    }
-
-    public boolean hasSamePipelinesAs(EnvironmentConfig other) {
-        for (EnvironmentPipelineConfig pipeline : pipelines) {
-            if (other.pipelines.containsPipelineNamed(pipeline.getName())) {
-                return true;
-            }
-        }
-        return false;
-    }
-
-    public CaseInsensitiveString name() {
-        return name;
-    }
-
-    public EnvironmentAgentsConfig getAgents() {
-        return agents;
-    }
-
-    @Override
-    public boolean equals(Object o) {
-        if (this == o) {
-            return true;
-        }
-        if (o == null || getClass() != o.getClass()) {
-            return false;
-        }
-
-        EnvironmentConfig that = (EnvironmentConfig) o;
-
-        if (agents != null ? !agents.equals(that.agents) : that.agents != null) {
-            return false;
-        }
-        if (name != null ? !name.equals(that.name) : that.name != null) {
-            return false;
-        }
-        if (pipelines != null ? !pipelines.equals(that.pipelines) : that.pipelines != null) {
-            return false;
-        }
-        if (variables != null ? !variables.equals(that.variables) : that.variables != null) {
-            return false;
-        }
-
-        return true;
-    }
-
-    @Override
-    public int hashCode() {
-        int result = (name != null ? name.hashCode() : 0);
-        result = 31 * result + (agents != null ? agents.hashCode() : 0);
-        result = 31 * result + (pipelines != null ? pipelines.hashCode() : 0);
-        result = 31 * result + (variables != null ? variables.hashCode() : 0);
-        return result;
-    }
-
-    @Override public String toString() {
-        return ToStringBuilder.reflectionToString(this);
-    }
-
-    public void addEnvironmentVariable(String name, String value) {
-        variables.add(new EnvironmentVariableConfig(name.trim(), value));
-    }
-
-    public EnvironmentVariableContext createEnvironmentContext() {
-        EnvironmentVariableContext context = new EnvironmentVariableContext(GO_ENVIRONMENT_NAME, CaseInsensitiveString.str(name));
-        variables.addTo(context);
-        return context;
-
-    }
-
-    public List<CaseInsensitiveString> getPipelineNames() {
-        ArrayList<CaseInsensitiveString> pipelineNames = new ArrayList<CaseInsensitiveString>();
-        for (EnvironmentPipelineConfig pipeline : pipelines) {
-            pipelineNames.add(pipeline.getName());
-        }
-        return pipelineNames;
-    }
-
-    public EnvironmentPipelinesConfig getPipelines() {
-        return pipelines;
-    }
-
-    public boolean hasVariable(String variableName) {
-        return variables.hasVariable(variableName);
-    }
-
-    public EnvironmentVariablesConfig getVariables() {
-        return variables;
-    }
-
-    public EnvironmentVariablesConfig getPlainTextVariables() {
-        return variables.getPlainTextVariables();
-    }
-
-    public EnvironmentVariablesConfig getSecureVariables() {
-        return variables.getSecureVariables();
-    }
-
-    public void setConfigAttributes(Object attributes) {
-        if (attributes == null) {
-            return;
-        }
-        Map attributeMap = (Map) attributes;
-        if (attributeMap.containsKey(NAME_FIELD)) {
-            name = new CaseInsensitiveString((String) attributeMap.get(NAME_FIELD));
-        }
-        if (attributeMap.containsKey(PIPELINES_FIELD)) {
-            pipelines.setConfigAttributes(attributeMap.get(PIPELINES_FIELD));
-        }
-        if (attributeMap.containsKey(AGENTS_FIELD)) {
-            agents.setConfigAttributes(attributeMap.get(AGENTS_FIELD));
-        }
-        if (attributeMap.containsKey(VARIABLES_FIELD)) {
-            variables.setConfigAttributes(attributeMap.get(VARIABLES_FIELD));
-        }
-    }
->>>>>>> 8d1fde17
 }