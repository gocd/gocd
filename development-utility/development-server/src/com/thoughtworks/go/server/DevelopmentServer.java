--- conflicted
+++ resolved
@@ -89,11 +89,7 @@
         if (passwordFilePluginJar.exists()) {
             System.out.println("Found a local copy of passwordFile plugin, using it.");
         } else {
-<<<<<<< HEAD
-            new ProcessRunner().command("curl", "-L", "https://build.gocd.io/go/files/plugins/latest/build/latest/file-authentication-plugin/filebased-authentication-plugin.jar", "-u 'view:password'", "--output", passwordFilePluginJar.getAbsolutePath()).failOnError(true).run();
-=======
             new ProcessRunner().command("curl", "--fail", "--silent", "--location", "https://build.gocd.org/go/files/plugins/latest/build/latest/file-authentication-plugin/filebased-authentication-plugin.jar", "--user", "view:password", "--output", passwordFilePluginJar.getAbsolutePath()).failOnError(true).run();
->>>>>>> 27d4f563
         }
         new ZipUtil().zipFolderContents(pluginsDist, new File(classpath(), "plugins.zip"));
     }
