# Configuration for https://mise.jdx.dev/ or https://github.com/asdf-vm/asdf as an alternative to jabba, sdkman, rvm, nvm etc
java temurin-21.0.5+11.0.LTS
<<<<<<< HEAD
nodejs 22.9.0
=======
nodejs 22.10.0
>>>>>>> 89df4652
<|MERGE_RESOLUTION|>--- conflicted
+++ resolved
@@ -1,7 +1,3 @@
 # Configuration for https://mise.jdx.dev/ or https://github.com/asdf-vm/asdf as an alternative to jabba, sdkman, rvm, nvm etc
 java temurin-21.0.5+11.0.LTS
-<<<<<<< HEAD
-nodejs 22.9.0
-=======
-nodejs 22.10.0
->>>>>>> 89df4652
+nodejs 22.10.0