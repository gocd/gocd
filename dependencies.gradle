--- conflicted
+++ resolved
@@ -76,13 +76,8 @@
   jsonUnit            : 'net.javacrumbs.json-unit:json-unit-fluent:2.25.0',
   jsontools           : 'com.sdicons.jsontools:jsontools-core:1.7',
   jsoup               : 'org.jsoup:jsoup:1.13.1',
-<<<<<<< HEAD
   junit4              : 'junit:junit:4.13.2',
-  junit5              : 'org.junit.jupiter:junit-jupiter-api:5.7.1',
-=======
-  junit4              : 'junit:junit:4.13',
   junit5              : 'org.junit.jupiter:junit-jupiter-api:5.7.2',
->>>>>>> 4a62421c
   junitExt            : 'com.googlecode:junit-ext:1.0',
   liquibase           : 'org.liquibase:liquibase-core:3.9.0',
   logback             : 'ch.qos.logback:logback-classic:1.2.3',
