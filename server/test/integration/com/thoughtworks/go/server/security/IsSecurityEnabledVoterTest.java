--- conflicted
+++ resolved
@@ -1,4 +1,3 @@
-<<<<<<< HEAD
 /*
  * Copyright 2016 ThoughtWorks, Inc.
  *
@@ -8,29 +7,12 @@
  *
  *     http://www.apache.org/licenses/LICENSE-2.0
  *
-=======
-/*************************
- * GO-LICENSE-START*********************************
- * Copyright 2014 ThoughtWorks, Inc.
- * <p>
- * Licensed under the Apache License, Version 2.0 (the "License");
- * you may not use this file except in compliance with the License.
- * You may obtain a copy of the License at
- * <p>
- * http://www.apache.org/licenses/LICENSE-2.0
- * <p>
->>>>>>> dee2263d
  * Unless required by applicable law or agreed to in writing, software
  * distributed under the License is distributed on an "AS IS" BASIS,
  * WITHOUT WARRANTIES OR CONDITIONS OF ANY KIND, either express or implied.
  * See the License for the specific language governing permissions and
  * limitations under the License.
-<<<<<<< HEAD
  */
-=======
- * ************************GO-LICENSE-END
- ***********************************/
->>>>>>> dee2263d
 
 package com.thoughtworks.go.server.security;
 
@@ -72,17 +54,12 @@
         configHelper.addSecurityWithBogusLdapConfig(false);
         GoConfigService configService = new GoConfigService(goConfigDao, null, new SystemTimeClock(), mock(GoConfigMigration.class), null, null,
                 ConfigElementImplementationRegistryMother.withNoPlugins(),
-<<<<<<< HEAD
                 new InstanceFactory());
-        IsSecurityEnabledVoter voter = new IsSecurityEnabledVoter(configService);
-=======
-                null, new InstanceFactory());
-
         AuthenticationService authenticationService = mock(AuthenticationService.class);
         when(authenticationService.isAuthEnabled()).thenReturn(false);
 
+
         IsSecurityEnabledVoter voter = new IsSecurityEnabledVoter(configService, authenticationService);
->>>>>>> dee2263d
         int accessStatus = voter.vote(null, null, null);
         assertThat(accessStatus, Is.is(AccessDecisionVoter.ACCESS_ABSTAIN));
     }
